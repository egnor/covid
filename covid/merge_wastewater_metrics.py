"""Functions to merge wastewater sampling metrics into a RegionAtlas"""

import logging
import re
from warnings import warn

import matplotlib.cm
import numpy

import covid.fetch_biobot_wastewater
import covid.fetch_calsuwers_wastewater
import covid.fetch_scan_wastewater
from covid.region_data import make_metric

<<<<<<< HEAD

# Bad FIPS values for SCAN (and other?) sites
FIX_FIPS = {
  "City of San Leandro Water Pollution Control Plant": 6001,  # Alameda (CA)
  "Davis": 6113,  # Yolo (CA)
  "Fairfield-Suisun Sewer District": 6095,  # Solano (CA)
  "Southeast San Francisco": 6075,  # San Francisco (CA)
  "UC Davis": 6113,  # Yolo (CA)
=======
STATECITY_FIPS = {
    ("AL", "Bessemer"): 1073,
    ("AL", "Birmingham"): 1073,
    ("AL", "Fultondale"): 1073,
    ("AL", "Pinson"): 1073,
    ("CA", "Carson"): 6037,
    ("CA", "Richmond"): 6013,
    ("CA", "Davis"): 6113,
    ("CA", "Fairfield"): 6095,  # Solano County
    ("CA", "Half Moon Bay"): 6081,
    ("CA", "Hollister"): 6069,
    ("CA", "Indio"): 6065,
    ("CA", "Lancaster"): 6037,
    ("CA", "Lompoc"): 6083,
    ("CA", "Los Angeles"): 6037,  # Los Angeles County
    ("CA", "Martinez"): 6013,
    ("CA", "Napa"): 6055,  # Napa County
    ("CA", "Novato"): 6041,
    ("CA", "Oakland"): 6001,  # Alameda County
    ("CA", "Ontario"): 6071,
    ("CA", "Paso Robles"): 6079,
    ("CA", "Petaluma"): 6097,  # Sonoma County
    ("CA", "Playa Del Rey"): 6037,
    ("CA", "San Diego"): 6073,
    ("CA", "San Francisco"): 6075,
    ("CA", "San Leandro"): 6001,
    ("CA", "San Mateo"): 6081,
    ("CA", "San Rafael"): 6041,
    ("CA", "Santa Cruz"): 6087,
    ("CA", "Santa Rosa"): 6097,
    ("CA", "Vallejo"): 6095,
    ("CO", "Parker"): 8035,
    ("UT", "Provo"): 49049,
    ("FL", "Jupiter"): 12099,
    ("FL", "Orlando"): 12095,
    ("GA", "Atlanta"): 13121,
    ("GA", "College Park"): 13121,
    ("GA", "Columbus"): 13215,
    ("GA", "Roswell"): 5049,
    ("ID", "Coeur D Alene"): 16055,
    ("IL", "Glen Ellyn"): 17043,
    ("IL", "Wheaton"): 17043,
    ("IN", "Bloomington"): 18105,
    ("IN", "South Bend"): 18141,
    ("KS", "Lawrence"): 20045,
    ("KS", "Salina"): 5125,
    ("KY", "Louisville"): 21111,
    ("ME", "Portland"): 23005,
    ("MI", "Ann Arbor"): 26161,
    ("MI", "Jackson"): 26075,
    ("MN", "Mankato"): 37013,
    ("NC", "Winston-Salem"): 37067,
    ("NJ", "Newark"): 34013,
    ("PA", "Harrisburg"): 42043,
    ("SC", "Greenville"): 45045,
    ("TX", "Garland"): 48113,
    ("TX", "Sunnyvale"): 48113,
    ("MI", "Warren"): 26099,  # Macomb County
>>>>>>> d5f988fe
}

SITE_RENAME = {
    re.compile(rx, flags=re.I): sub
    for rx, sub in {
        r"East Bay Municipal Utility District": "EBMUD",
        r"Central Contra Costa Sanitary District": "Central San",
        r"City of San Mateo & Estero M\.I\.D.": "San Mateo City",
        r"City of Santa Cruz WTF - County Influent": "Santa Cruz County",
        r"City of Santa Cruz WTF – City influent": "Santa Cruz City",
        r"Gilroy Santa Clara": "Gilroy",
        r"Hyperion Water Reclamation Facility": "LA City Hyperion",
        r"Joint Water Pollution Control Plant": "LA County JWPCP",
        r"Margaret H Chandler WWRF, San Bernardino": "San Bernardino City",
        r"Regional Water Recycling Plant No.1 (RP-1)": "Inland Empire RP-1",
        r"San Diego EW Blom Point Loma WWTP": "San Diego City",
        r"San Jose Santa Clara": "San Jose",
        r"Silicon Valley": "Redwood City SVCW",
        r"Sunnyvale Santa Clara": "Sunnyvale",
        r"Sewer Authority Mid-Coastside": "Half Moon Bay SAM",
        r"Southeast San Francisco": "SFPUC Southeast",
        r"West County Wastewater District": "West County",
        r"\bcity of ": "",
        r" center\b": "",
        r" control\b": "",
        r" district\b": "",
        r" facility\b": "",
        r" influent\b": "",
        r" main\b": "",
        r" plant\b": "",
        r" primary\b": "",
        r" quality\b": "",
        r" reclamation\b": "",
        r" recovery\b": "",
        r" recycling\b": "",
        r" regional\b": "",
        r" resource\b": "",
        r" rwrf\b": "",
        r" sanitation\b": "",
        r" sanitary\b": "",
        r" sewer\b": "",
        r" treatment\b": "",
        r" water\b": "",
        r" wastewater\b": "",
        r" wtf\b": "",
        r" wwtp\b": "",
    }.items()
}

UNITS_RENAME = {
    re.compile(rx, flags=re.I): sub
    for rx, sub in {
        r"copies": "cp",
        r"L wastewater": "L wet",
        r"g dry sludge": "g dry",
    }.items()
}


def _site_name(name):
    for rx, sub in SITE_RENAME.items():
        name = rx.sub(sub, name)
    return name


def _color(index):
    return matplotlib.cm.tab20b.colors[(4 + 2 * index) % 19]


def add_metrics(session, atlas):
    matplotlib.cm.tab20b.colors

    #
    # SCAN (Stanford and Verily)
    #

    logging.info("Loading and merging SCAN wastewater data...")
    df = covid.fetch_scan_wastewater.get_wastewater(session)
    dups = df.index.duplicated(keep=False)
<<<<<<< HEAD
    for site, fips, timestamp in df.index[dups]:
        warn(
            "Duplicate SCAN wastewater data: "
            f"({site}) {timestamp.strftime('%Y-%m-%d')}"
        )

    df = df[~dups]
    for plant_i, ((fips, site), rows) in enumerate(
        df.groupby(
            level=["County_FIPS", "Site_Name"],
            sort=False,
            dropna=False,
            as_index=False
        )
    ):
        rows.reset_index(["County_FIPS", "Site_Name"], drop=True, inplace=True)
        try:
            fips = int(FIX_FIPS.get(site, fips))
        except ValueError:
            warn(f"Bad FIPS ({fips}) for SCAN wastewater plant: {site}")
            continue

        if not fips:
            warn(f"No FIPS for SCAN wastewater plant: {site}")
=======
    for city, state, site, timestamp in df.index[dups]:
        warn(
            "Duplicate SCAN wastewater data: "
            f"{city}, {state} ({site}) {timestamp.strftime('%Y-%m-%d')}"
        )

    df = df[~dups]
    index_cols = ["City", "State_Abbr", "Site_Name"]
    for (city, state, site), rows in df.groupby(
        level=index_cols, sort=False, as_index=False
    ):
        rows.reset_index(index_cols, drop=True, inplace=True)
        fips = STATECITY_FIPS.get((state, city))
        if not fips:
            warn(f"Unknown SCAN wastewater city: {city}, {state}")
>>>>>>> d5f988fe
            continue

        region = atlas.by_fips.get(fips)
        if not region:
            warn(f"Unknown SCAN wastewater FIPS: {repr(fips)} ({site})")
            continue

        region.credits.update(covid.fetch_scan_wastewater.credits())
        ww_metrics = region.metrics.wastewater.setdefault(_site_name(site), {})
        ww_metrics[f"Kcp/g dry (WastewaterSCAN)"] = make_metric(
            c=_color(len(ww_metrics)),
            em=1,
            ord=1.0,
            raw=rows.SC2_S_gc_g_dry_weight * 1e-3,
        )

        ww_metrics[f"Kcp/g dry BA.4/5 (WastewaterSCAN)"] = make_metric(
            c=_color(len(ww_metrics)),
            em=0,
            ord=1.0,
            raw=rows.HV_69_70_Del_gc_g_dry_weight * 1e-3,
        )

    #
    # Cal-SuWers (California Department of Public Health)
    #

    logging.info("Loading and merging Cal-SuWers wastewater data...")
    df = covid.fetch_calsuwers_wastewater.get_wastewater(session)
    for wwtp, wwtp_rows in df.groupby(level="wwtp_name", sort=False):
        wwtp_rows.reset_index("wwtp_name", drop=True, inplace=True)
        wwtp_first = wwtp_rows.iloc[0]

        fips = wwtp_first.county_names.split(",")[0].strip()
        fips = int(covid.fetch_calsuwers_wastewater.FIPS_FIX.get(fips, fips))
        region = atlas.by_fips.get(fips)
        if not region:
            warn(f"Unknown Cal-SuWers wastewater county: {fips}")
            continue

        site = _site_name(wwtp_first["FACILITY NAME"])
        region.credits.update(covid.fetch_calsuwers_wastewater.credits())
        ww_metrics = region.metrics.wastewater.setdefault(site, {})

        series_cols = ["pcr_target", "lab_id", "pcr_target_units"]
        for (target, lab, units), rows in wwtp_rows.groupby(
            level=series_cols, sort=False
        ):
            samples = rows.pcr_target_avg_conc
            if units[:6] == "log10 ":
                samples = numpy.power(10.0, samples)
                units = units[6:]
            for rx, sub in UNITS_RENAME.items():
                units = rx.sub(sub, units)

            if lab == "CAL2":
                samples = 0.01 * samples
                units = units.replace("/", "/c", 1)
            elif lab == "CAL3":
                samples = 0.1 * samples
                units = units.replace("/", "/d", 1)

            lab = covid.fetch_calsuwers_wastewater.LAB_NAMES.get(lab, lab)
            title = f"K{units} ({lab})"
            title = f"{target} {title}" if target != "sars-cov-2" else title
            ww_metrics[title] = make_metric(
                c=_color(len(ww_metrics)),
                em=1,
                ord=1.0,
                raw=samples.groupby("sample_collect_date").mean() * 1e-3,
            )

    #
    # Biobot Analytics
    #

    logging.info("Loading and merging Biobot wastewater data...")
    df = covid.fetch_biobot_wastewater.get_wastewater(session)
    for fips, rows in df.groupby(level="fipscode", sort=False, as_index=False):
        first = rows.iloc[0]
        rows.reset_index("fipscode", drop=True, inplace=True)
        region = atlas.by_fips.get(fips)
        if not region:
            warn(f"Missing Biobot wastewater FIPS: {fips} ({first['name']})")
            continue

        region.credits.update(covid.fetch_biobot_wastewater.credits())
        ww_metrics = region.metrics.wastewater.setdefault("Biobot", {})
        ww_metrics[f"Kcp/L wet"] = make_metric(
            c=_color(len(ww_metrics)),
            em=1,
            ord=1.0,
            v=rows.effective_concentration_rolling_average,
        )


if __name__ == "__main__":
    import argparse

    from covid import build_atlas
    from covid import cache_policy
    from covid import logging_policy  # noqa

    parser = argparse.ArgumentParser(parents=[cache_policy.argument_parser])
    parser.add_argument("--print_data", action="store_true")

    args = parser.parse_args()
    session = cache_policy.new_session(args)
    atlas = build_atlas.get_atlas(session)
    add_metrics(session=session, atlas=atlas)
    print(atlas.world.debug_tree(with_data=args.print_data))<|MERGE_RESOLUTION|>--- conflicted
+++ resolved
@@ -11,8 +11,6 @@
 import covid.fetch_calsuwers_wastewater
 import covid.fetch_scan_wastewater
 from covid.region_data import make_metric
-
-<<<<<<< HEAD
 
 # Bad FIPS values for SCAN (and other?) sites
 FIX_FIPS = {
@@ -21,66 +19,6 @@
   "Fairfield-Suisun Sewer District": 6095,  # Solano (CA)
   "Southeast San Francisco": 6075,  # San Francisco (CA)
   "UC Davis": 6113,  # Yolo (CA)
-=======
-STATECITY_FIPS = {
-    ("AL", "Bessemer"): 1073,
-    ("AL", "Birmingham"): 1073,
-    ("AL", "Fultondale"): 1073,
-    ("AL", "Pinson"): 1073,
-    ("CA", "Carson"): 6037,
-    ("CA", "Richmond"): 6013,
-    ("CA", "Davis"): 6113,
-    ("CA", "Fairfield"): 6095,  # Solano County
-    ("CA", "Half Moon Bay"): 6081,
-    ("CA", "Hollister"): 6069,
-    ("CA", "Indio"): 6065,
-    ("CA", "Lancaster"): 6037,
-    ("CA", "Lompoc"): 6083,
-    ("CA", "Los Angeles"): 6037,  # Los Angeles County
-    ("CA", "Martinez"): 6013,
-    ("CA", "Napa"): 6055,  # Napa County
-    ("CA", "Novato"): 6041,
-    ("CA", "Oakland"): 6001,  # Alameda County
-    ("CA", "Ontario"): 6071,
-    ("CA", "Paso Robles"): 6079,
-    ("CA", "Petaluma"): 6097,  # Sonoma County
-    ("CA", "Playa Del Rey"): 6037,
-    ("CA", "San Diego"): 6073,
-    ("CA", "San Francisco"): 6075,
-    ("CA", "San Leandro"): 6001,
-    ("CA", "San Mateo"): 6081,
-    ("CA", "San Rafael"): 6041,
-    ("CA", "Santa Cruz"): 6087,
-    ("CA", "Santa Rosa"): 6097,
-    ("CA", "Vallejo"): 6095,
-    ("CO", "Parker"): 8035,
-    ("UT", "Provo"): 49049,
-    ("FL", "Jupiter"): 12099,
-    ("FL", "Orlando"): 12095,
-    ("GA", "Atlanta"): 13121,
-    ("GA", "College Park"): 13121,
-    ("GA", "Columbus"): 13215,
-    ("GA", "Roswell"): 5049,
-    ("ID", "Coeur D Alene"): 16055,
-    ("IL", "Glen Ellyn"): 17043,
-    ("IL", "Wheaton"): 17043,
-    ("IN", "Bloomington"): 18105,
-    ("IN", "South Bend"): 18141,
-    ("KS", "Lawrence"): 20045,
-    ("KS", "Salina"): 5125,
-    ("KY", "Louisville"): 21111,
-    ("ME", "Portland"): 23005,
-    ("MI", "Ann Arbor"): 26161,
-    ("MI", "Jackson"): 26075,
-    ("MN", "Mankato"): 37013,
-    ("NC", "Winston-Salem"): 37067,
-    ("NJ", "Newark"): 34013,
-    ("PA", "Harrisburg"): 42043,
-    ("SC", "Greenville"): 45045,
-    ("TX", "Garland"): 48113,
-    ("TX", "Sunnyvale"): 48113,
-    ("MI", "Warren"): 26099,  # Macomb County
->>>>>>> d5f988fe
 }
 
 SITE_RENAME = {
@@ -160,7 +98,6 @@
     logging.info("Loading and merging SCAN wastewater data...")
     df = covid.fetch_scan_wastewater.get_wastewater(session)
     dups = df.index.duplicated(keep=False)
-<<<<<<< HEAD
     for site, fips, timestamp in df.index[dups]:
         warn(
             "Duplicate SCAN wastewater data: "
@@ -185,23 +122,6 @@
 
         if not fips:
             warn(f"No FIPS for SCAN wastewater plant: {site}")
-=======
-    for city, state, site, timestamp in df.index[dups]:
-        warn(
-            "Duplicate SCAN wastewater data: "
-            f"{city}, {state} ({site}) {timestamp.strftime('%Y-%m-%d')}"
-        )
-
-    df = df[~dups]
-    index_cols = ["City", "State_Abbr", "Site_Name"]
-    for (city, state, site), rows in df.groupby(
-        level=index_cols, sort=False, as_index=False
-    ):
-        rows.reset_index(index_cols, drop=True, inplace=True)
-        fips = STATECITY_FIPS.get((state, city))
-        if not fips:
-            warn(f"Unknown SCAN wastewater city: {city}, {state}")
->>>>>>> d5f988fe
             continue
 
         region = atlas.by_fips.get(fips)
