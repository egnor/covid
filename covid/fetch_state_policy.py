--- conflicted
+++ resolved
@@ -124,13 +124,9 @@
                 -2 if 'closed k-12 schools' in norm else
                 -2 if 'closed non-essential businesses' in norm else
                 -2 if 'closed restaurants' in norm else
-<<<<<<< HEAD
-                -2 if 'closed bars' in norm else
-=======
                 -2 if 'close indoor dining' in norm else
                 -2 if 'closed bars' in norm else
                 -2 if 'close bars' in norm else
->>>>>>> cb3b6fd0
                 -1 if 'physical distance closures' in area_norm else
                 +2 if 'reopen businesses' in norm else
                 +2 if 'reopen restaurants' in norm else
