--- conflicted
+++ resolved
@@ -18,18 +18,8 @@
         date_parser=lambda v: pandas.to_datetime(v, utc=True),
     )
 
-<<<<<<< HEAD
     key_cols = ["Site_Name", "County_FIPS", "Collection_Date"]
     df.County_FIPS.fillna('', inplace=True)
-=======
-    key_cols = [
-        "City",
-        "State_Abbr",
-        "Site_Name",
-        "Collection_Date",
-    ]
-
->>>>>>> d5f988fe
     df.set_index(key_cols, drop=True, inplace=True, verify_integrity=False)
     return df.sort_index()
 
@@ -55,11 +45,7 @@
     df.info(verbose=True, show_counts=True)
     print()
 
-<<<<<<< HEAD
     for site, rows in df.groupby(level=["County_FIPS", "Site_Name"]):
-=======
-    for site, rows in df.groupby(level=["City", "State_Abbr", "Site_Name"]):
->>>>>>> d5f988fe
         timestamps = set()
         print(f"=== {site[0]}, {site[1]} / {site[2]} ===")
         for row in rows.itertuples():
